--- conflicted
+++ resolved
@@ -102,7 +102,7 @@
         self._dof_force_tensor = gymtorch.wrap_tensor(self.gym.acquire_dof_force_tensor(self.sim))
         self.num_sensors = len(self._sensors)
         if self.num_sensors > 0:
-<<<<<<< HEAD
+
             self._vec_sensor_tensor = gymtorch.wrap_tensor(self.gym.acquire_force_sensor_tensor(self.sim)).view(self.num_envs, self.num_sensors, 6) # shape: (num_envs, num_sensors * 6)
         self._contact_forces = gymtorch.wrap_tensor(self.gym.acquire_net_contact_force_tensor(self.sim))
 
@@ -115,11 +115,6 @@
         self.gym.refresh_mass_matrix_tensors(self.sim)
         self.gym.refresh_net_contact_force_tensor(self.sim)
         self.gym.refresh_dof_force_tensor(self.sim)
-=======
-            self._vec_sensor_tensor = gymtorch.wrap_tensor(self.gym.acquire_force_sensor_tensor(self.sim)).view(
-                self.num_envs, self.num_sensors, 6
-            )  # shape: (num_envs, num_sensors * 6)
->>>>>>> f63466fd
 
     def _init_gym(self) -> None:
         physics_engine = gymapi.SIM_PHYSX
@@ -591,17 +586,10 @@
                 state = ObjectState(
                     root_state=root_state,
                     body_names=self.get_body_names(obj.name),
-<<<<<<< HEAD
                     body_state=body_state,
                     joint_pos=self._dof_states.view(self.num_envs, -1, 2)[:, joint_ids_reindex, 0],
                     joint_vel=self._dof_states.view(self.num_envs, -1, 2)[:, joint_ids_reindex, 1],
                     joint_force=self._dof_force_tensor.view(self.num_envs, -1)[:, joint_ids_reindex],
-=======
-                    body_state=self._rigid_body_states.view(self.num_envs, -1, 13)[:, body_ids_reindex, :],
-                    joint_pos=self._dof_states.view(self.num_envs, -1, 2)[:, joint_reindex, 0],
-                    joint_vel=self._dof_states.view(self.num_envs, -1, 2)[:, joint_reindex, 1],
-                    joint_force=self._dof_force_tensor.view(self.num_envs, -1)[:, joint_reindex],
->>>>>>> f63466fd
                 )
             else:
                 root_state = self._root_states.view(self.num_envs, -1, 13)[:, obj_id, :]
@@ -624,17 +612,10 @@
             state = RobotState(
                 root_state=root_state,
                 body_names=self.get_body_names(robot.name),
-<<<<<<< HEAD
                 body_state=body_state,
                 joint_pos=self._dof_states.view(self.num_envs, -1, 2)[:, joint_ids_reindex, 0],
                 joint_vel=self._dof_states.view(self.num_envs, -1, 2)[:, joint_ids_reindex, 1],
                 joint_force=self._dof_force_tensor.view(self.num_envs, -1)[:, joint_ids_reindex],
-=======
-                body_state=self._rigid_body_states.view(self.num_envs, -1, 13)[:, body_ids_reindex, :],
-                joint_pos=self._dof_states.view(self.num_envs, -1, 2)[:, joint_reindex, 0],
-                joint_vel=self._dof_states.view(self.num_envs, -1, 2)[:, joint_reindex, 1],
-                joint_force=self._dof_force_tensor.view(self.num_envs, -1)[:, joint_reindex],
->>>>>>> f63466fd
                 joint_pos_target=None,  # TODO
                 joint_vel_target=None,  # TODO
                 joint_effort_target=self._effort if self._manual_pd_on else None,
@@ -796,10 +777,7 @@
         self.gym.refresh_mass_matrix_tensors(self.sim)
         self.gym.refresh_force_sensor_tensor(self.sim)
         self.gym.refresh_dof_force_tensor(self.sim)
-<<<<<<< HEAD
         self.gym.refresh_net_contact_force_tensor(self.sim)
-=======
->>>>>>> f63466fd
 
         # Refresh cameras and
         #         self.gym.step_graphics(self.sim)
@@ -926,10 +904,7 @@
         self.gym.refresh_mass_matrix_tensors(self.sim)
         self.gym.refresh_force_sensor_tensor(self.sim)
         self.gym.refresh_dof_force_tensor(self.sim)
-<<<<<<< HEAD
         self.gym.refresh_net_contact_force_tensor(self.sim)
-=======
->>>>>>> f63466fd
 
         # reset all env_id action to default
         self.actions[env_ids] = 0.0
