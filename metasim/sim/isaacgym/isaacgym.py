from __future__ import annotations

import math

import numpy as np
import torch
from isaacgym import gymapi, gymtorch, gymutil  # noqa: F401
from loguru import logger as log

from metasim.cfg.objects import (
    ArticulationObjCfg,
    BaseObjCfg,
    PrimitiveCubeCfg,
    PrimitiveSphereCfg,
    RigidObjCfg,
    _FileBasedMixin,
)
from metasim.cfg.scenario import ScenarioCfg
from metasim.cfg.sensors import ContactForceSensorCfg
from metasim.sim import BaseSimHandler, EnvWrapper, GymEnvWrapper
from metasim.types import Action, EnvState
from metasim.utils.state import CameraState, ObjectState, RobotState, TensorState, SensorState


class IsaacgymHandler(BaseSimHandler):
    def __init__(self, scenario: ScenarioCfg):
        super().__init__(scenario)
        self._actions_cache: list[Action] = []
<<<<<<< HEAD
        self._robot_names = [robot.name for robot in self.robots]
=======
        self._robot_names = {self.robot.name}
        self._robot_init_pos = self.robot.default_position
        self._robot_init_quat = self.robot.default_orientation
>>>>>>> edbcdf85
        self._cameras = scenario.cameras
        self._sensors = scenario.sensors
        self.robot_asset_list: list[gymapi.Asset] = []

        self.gym = None
        self.sim = None
        self.viewer = None
        self._enable_viewer_sync: bool = True  # sync viewer flag
        self._device = torch.device("cuda" if torch.cuda.is_available() else "cpu")

        self._num_envs: int = scenario.num_envs
        self._episode_length_buf = [0 for _ in range(self.num_envs)]

        # asset related
        self._asset_dict_dict: dict = {}  # dict of object link index dict
        self._articulated_asset_dict_dict: dict = {}  # dict of articulated object link index dict
        self._articulated_joint_dict_dict: dict = {}  # dict of articulated object joint index dict
        # self._robot_link_dict: dict = {}  # dict of robot link index dict
        # self._robot_joint_dict: dict = {}  # dict of robot joint index dict
        self._joint_info: dict = {}  # dict of joint names of each env
        self._num_joints: int = 0
        self._body_info: dict = {}  # dict of body names of each env
        self._num_bodies: int = 0

        # environment related pointers
        self._envs: list = []
        self._obj_handles: list = []  # 2 dim list: list in list, each list contains object handles of each env
        self._articulated_obj_handles: list = []  # 2 dim list: list in list, each list contains articulated object handles of each env
        self._robot_handles: list = []  # 2 dim list: list of robot handles of each env

        # environment related tensor indices
        self._env_rigid_body_global_indices: list = []  # 2 dim list: list in list, each list contains global indices of each env

        # will update after refresh
        self._root_states: torch.Tensor | None = None
        self._dof_states: torch.Tensor | None = None
        self._rigid_body_states: torch.Tensor | None = None
        self._robot_dof_state: torch.Tensor | None = None
        self._contact_forces: torch.Tensor | None = None

        # control related
        self._robot_num_dof: int = 0  # number of robot dof
        self._obj_num_dof: int = 0  # number of object dof
        self._actions: torch.Tensor | None = None
        self._action_scale: torch.Tensor | None = (
            None  # for configuration: desire_pos = action_scale * action + default_pos
        )
        self._robot_default_dof_pos: torch.Tensor | None = (
            None  # for the configuration: desire_pos = action_scale * action + default_pos
        )
        self._action_offset: bool = False  # for configuration: desire_pos = action_scale * action + default_pos
        self._p_gains: torch.Tensor | None = None  # parameter for PD controller in for pd effort control
        self._d_gains: torch.Tensor | None = None
        self._torque_limits: torch.Tensor | None = None
        self._effort: torch.Tensor | None = None  # output of pd controller, used for effort control
        self._pos_ctrl_dof_dix = []  # joint index in dof state, built-in position control mode
        self._manual_pd_on: bool = False  # turn on maunual pd controller if effort joint exist

    def launch(self) -> None:
        ## IsaacGym Initialization
        self._init_gym()
        self._make_envs()
        self._set_up_camera()
        # ==== prepare tensors =====
        # from now on, we will use the tensor API that can run on CPU or GPU
        self.gym.prepare_sim(self.sim)
        self._root_states = gymtorch.wrap_tensor(self.gym.acquire_actor_root_state_tensor(self.sim))
        self._dof_states = gymtorch.wrap_tensor(self.gym.acquire_dof_state_tensor(self.sim))
        self._rigid_body_states = gymtorch.wrap_tensor(self.gym.acquire_rigid_body_state_tensor(self.sim))
        self._robot_dof_state = self._dof_states.view(self._num_envs, -1, 2)[:, self._obj_num_dof :]
<<<<<<< HEAD
        self._dof_force_tensor = gymtorch.wrap_tensor(self.gym.acquire_dof_force_tensor(self.sim))
        self.num_sensors = len(self._sensors)
        if self.num_sensors > 0:
            self._vec_sensor_tensor = gymtorch.wrap_tensor(self.gym.acquire_force_sensor_tensor(self.sim)).view(
                self.num_envs, self.num_sensors, 6
            )  # shape: (num_envs, num_sensors * 6)
=======
        self._contact_forces = gymtorch.wrap_tensor(self.gym.acquire_net_contact_force_tensor(self.sim))

        # Refresh tensors
        if not self._manual_pd_on:
            self.gym.refresh_dof_state_tensor(self.sim)
        self.gym.refresh_rigid_body_state_tensor(self.sim)
        self.gym.refresh_actor_root_state_tensor(self.sim)
        self.gym.refresh_jacobian_tensors(self.sim)
        self.gym.refresh_mass_matrix_tensors(self.sim)
        self.gym.refresh_net_contact_force_tensor(self.sim)
>>>>>>> edbcdf85

    def _init_gym(self) -> None:
        physics_engine = gymapi.SIM_PHYSX
        self.gym = gymapi.acquire_gym()
        # configure sim
        # TODO move more params into sim_params cfg
        sim_params = gymapi.SimParams()
        sim_params.up_axis = gymapi.UP_AXIS_Z
        sim_params.gravity = gymapi.Vec3(0.0, 0.0, -9.8)
        if self.scenario.sim_params.dt is not None:
            # IsaacGym has a different dt definition than IsaacLab, see https://isaac-sim.github.io/IsaacLab/main/source/migration/migrating_from_isaacgymenvs.html#simulation-config
            sim_params.dt = self.scenario.sim_params.dt
        sim_params.substeps = self.scenario.sim_params.substeps
        sim_params.use_gpu_pipeline = self.scenario.sim_params.use_gpu_pipeline
        sim_params.physx.solver_type = self.scenario.sim_params.solver_type
        sim_params.physx.num_position_iterations = self.scenario.sim_params.num_position_iterations
        sim_params.physx.num_velocity_iterations = self.scenario.sim_params.num_velocity_iterations
        sim_params.physx.rest_offset = self.scenario.sim_params.rest_offset
        sim_params.physx.contact_offset = self.scenario.sim_params.contact_offset
        sim_params.physx.friction_offset_threshold = self.scenario.sim_params.friction_offset_threshold
        sim_params.physx.friction_correlation_distance = self.scenario.sim_params.friction_correlation_distance
        sim_params.physx.num_threads = self.scenario.sim_params.num_threads
        sim_params.physx.use_gpu = self.scenario.sim_params.use_gpu
        sim_params.physx.bounce_threshold_velocity = self.scenario.sim_params.bounce_threshold_velocity

        compute_device_id = 0
        graphics_device_id = 0
        self.sim = self.gym.create_sim(compute_device_id, graphics_device_id, physics_engine, sim_params)
        if self.sim is None:
            raise Exception("Failed to create sim")
        if not self.headless:
            self.viewer = self.gym.create_viewer(self.sim, gymapi.CameraProperties())
            # press 'V' to toggle viewer sync
            self.gym.subscribe_viewer_keyboard_event(self.viewer, gymapi.KEY_V, "toggle_viewer_sync")
            if self.viewer is None:
                raise Exception("Failed to create viewer")

    def _set_up_camera(self) -> None:
        self._depth_tensors = []
        self._rgb_tensors = []
        self._seg_tensors = []
        self._vinv_mats = []
        self._proj_mats = []
        self._camera_handles = []
        self._env_origin = []
        for i_env in range(self.num_envs):
            self._depth_tensors.append([])
            self._rgb_tensors.append([])
            self._seg_tensors.append([])
            self._vinv_mats.append([])
            self._proj_mats.append([])
            self._env_origin.append([])

            origin = self.gym.get_env_origin(self._envs[i_env])
            self._env_origin[i_env] = [origin.x, origin.y, origin.z]
            for cam_cfg in self.cameras:
                camera_props = gymapi.CameraProperties()
                camera_props.width = cam_cfg.width
                camera_props.height = cam_cfg.height
                camera_props.horizontal_fov = cam_cfg.horizontal_fov
                camera_props.near_plane = cam_cfg.clipping_range[0]
                camera_props.far_plane = cam_cfg.clipping_range[1]
                camera_props.enable_tensors = True
                camera_handle = self.gym.create_camera_sensor(self._envs[i_env], camera_props)
                self._camera_handles.append(camera_handle)

                camera_eye = gymapi.Vec3(*cam_cfg.pos)
                camera_lookat = gymapi.Vec3(*cam_cfg.look_at)
                self.gym.set_camera_location(camera_handle, self._envs[i_env], camera_eye, camera_lookat)

                camera_tensor_depth = self.gym.get_camera_image_gpu_tensor(
                    self.sim, self._envs[i_env], camera_handle, gymapi.IMAGE_DEPTH
                )
                camera_tensor_rgb = self.gym.get_camera_image_gpu_tensor(
                    self.sim, self._envs[i_env], camera_handle, gymapi.IMAGE_COLOR
                )
                camera_tensor_rgb_seg = self.gym.get_camera_image_gpu_tensor(
                    self.sim, self._envs[i_env], camera_handle, gymapi.IMAGE_SEGMENTATION
                )
                torch_cam_depth_tensor = gymtorch.wrap_tensor(camera_tensor_depth)
                torch_cam_rgb_tensor = gymtorch.wrap_tensor(camera_tensor_rgb)
                torch_cam_rgb_seg_tensor = gymtorch.wrap_tensor(camera_tensor_rgb_seg)

                cam_vinv = torch.inverse(
                    torch.tensor(self.gym.get_camera_view_matrix(self.sim, self._envs[i_env], camera_handle))
                ).to(self.device)
                cam_proj = torch.tensor(
                    self.gym.get_camera_proj_matrix(self.sim, self._envs[i_env], camera_handle),
                    device=self.device,
                )

                self._depth_tensors[i_env].append(torch_cam_depth_tensor)
                self._rgb_tensors[i_env].append(torch_cam_rgb_tensor)
                self._seg_tensors[i_env].append(torch_cam_rgb_seg_tensor)
                self._vinv_mats[i_env].append(cam_vinv)
                self._proj_mats[i_env].append(cam_proj)

    def _load_object_asset(self, object: BaseObjCfg) -> None:
        asset_root = "."
        if isinstance(object, PrimitiveCubeCfg):
            asset_options = gymapi.AssetOptions()
            asset_options.armature = 0.01
            asset_options.fix_base_link = False
            asset_options.disable_gravity = False
            asset_options.flip_visual_attachments = False
            asset = self.gym.create_box(self.sim, object.size[0], object.size[1], object.size[2], asset_options)
        elif isinstance(object, PrimitiveSphereCfg):
            asset_options = gymapi.AssetOptions()
            asset_options.armature = 0.01
            asset_options.fix_base_link = False
            asset_options.disable_gravity = False
            asset_options.flip_visual_attachments = False
            asset = self.gym.create_sphere(self.sim, object.radius, asset_options)

        elif isinstance(object, ArticulationObjCfg):
            asset_path = object.mjcf_path if object.isaacgym_read_mjcf else object.urdf_path
            asset_options = gymapi.AssetOptions()
            asset_options.armature = 0.01
            asset_options.fix_base_link = True
            asset_options.disable_gravity = False
            asset_options.flip_visual_attachments = False
            asset = self.gym.load_asset(self.sim, asset_root, asset_path, asset_options)
            self._articulated_asset_dict_dict[object.name] = self.gym.get_asset_rigid_body_dict(asset)
            self._articulated_joint_dict_dict[object.name] = self.gym.get_asset_dof_dict(asset)
        elif isinstance(object, RigidObjCfg):
            asset_path = object.mjcf_path if object.isaacgym_read_mjcf else object.urdf_path
            asset_options = gymapi.AssetOptions()
            asset_options.armature = 0.01
            asset_options.fix_base_link = object.fix_base_link
            asset_options.disable_gravity = False
            asset_options.flip_visual_attachments = False
            asset = self.gym.load_asset(self.sim, asset_root, asset_path, asset_options)

        asset_link_dict = self.gym.get_asset_rigid_body_dict(asset)
        self._asset_dict_dict[object.name] = asset_link_dict
        self._obj_num_dof += self.gym.get_asset_dof_count(asset)
        return asset

    def _load_robot_assets(self) -> None:
        robot_asset_list = []
        robot_dof_props_list = []
        robot_p_gains = []
        robot_d_gains = []
        robot_torque_limits = []
        for robot in self.robots:
            asset_root = "."
            robot_asset_file = robot.mjcf_path if robot.isaacgym_read_mjcf else robot.urdf_path
            asset_options = gymapi.AssetOptions()
            asset_options.armature = 0.01
            asset_options.fix_base_link = robot.fix_base_link
            asset_options.disable_gravity = not robot.enabled_gravity
            asset_options.flip_visual_attachments = robot.isaacgym_flip_visual_attachments
            asset_options.collapse_fixed_joints = robot.collapse_fixed_joints
            asset_options.default_dof_drive_mode = gymapi.DOF_MODE_NONE
            # Defaults are set to free movement and will be updated based on the configuration in actuator_cfg below.
            asset_options.replace_cylinder_with_capsule = self.scenario.sim_params.replace_cylinder_with_capsule
            robot_asset = self.gym.load_asset(self.sim, asset_root, robot_asset_file, asset_options)
            # configure robot dofs
            robot_num_dofs = self.gym.get_asset_dof_count(robot_asset)
            self._robot_num_dof += robot_num_dofs

            self._action_scale = torch.tensor(self.scenario.control.action_scale, device=self.device)
            self._action_offset = self.scenario.control.action_offset

            p_gains = torch.zeros(
                self._num_envs, robot_num_dofs, dtype=torch.float, device=self.device, requires_grad=False
            )
            d_gains = torch.zeros(
                self._num_envs, robot_num_dofs, dtype=torch.float, device=self.device, requires_grad=False
            )
            torque_limits = torch.zeros(
                self._num_envs, robot_num_dofs, dtype=torch.float, device=self.device, requires_grad=False
            )

            robot_dof_props = self.gym.get_asset_dof_properties(robot_asset)

            robot_lower_limits = robot_dof_props["lower"]
            robot_upper_limits = robot_dof_props["upper"]
            robot_mids = 0.3 * (robot_upper_limits + robot_lower_limits)
            num_actions = 0
            default_dof_pos = []
            self._manual_pd_on = any(mode == "effort" for mode in robot.control_type.values())

            dof_names = self.gym.get_asset_dof_names(robot_asset)
            for i, dof_name in enumerate(dof_names):
                # get config
                i_actuator_cfg = robot.actuators[dof_name]
                i_stiffness = i_actuator_cfg.stiffness if i_actuator_cfg.stiffness is not None else 800.0
                i_damping = i_actuator_cfg.damping if i_actuator_cfg.damping is not None else 40.0
                i_control_mode = robot.control_type[dof_name] if dof_name in robot.control_type else "position"

                # task default position from cfg if exist, otherwise use 0.3*(uppper + lower) as default
                if not i_actuator_cfg.is_ee:
                    default_dof_pos_i = (
                        robot.default_joint_positions[dof_name]
                        if dof_name in robot.default_joint_positions
                        else robot_mids[i]
                    )
                    default_dof_pos.append(default_dof_pos_i)
                # for end effector, always use open as default position
                else:
                    default_dof_pos.append(robot_upper_limits[i])

                # pd control effort mode
                if i_control_mode == "effort":
                    p_gains[:, i] = i_stiffness
                    d_gains[:, i] = i_damping
                    torque_limit = (
                        i_actuator_cfg.torque_limit
                        if i_actuator_cfg.torque_limit is not None
                        else torch.tensor(robot_dof_props["effort"][i], dtype=torch.float, device=self.device)
                    )
                    torque_limits[:, i] = self.scenario.control.torque_limit_scale * torque_limit
                    robot_dof_props["driveMode"][i] = gymapi.DOF_MODE_EFFORT
                    robot_dof_props["stiffness"][i] = 0.0
                    robot_dof_props["damping"][i] = 0.0

                # built-in position mode
                elif i_control_mode == "position":
                    robot_dof_props["driveMode"][i] = gymapi.DOF_MODE_POS
                    if i_actuator_cfg.stiffness is not None:
                        robot_dof_props["stiffness"][i] = i_actuator_cfg.stiffness
                    if i_actuator_cfg.damping is not None:
                        robot_dof_props["damping"][i] = i_actuator_cfg.damping
                    self._pos_ctrl_dof_dix.append(i + self._obj_num_dof + self._robot_num_dof - robot_num_dofs)
                else:
                    log.error(f"Unknown actuator control mode: {i_control_mode}, only support effort and position")
                    raise ValueError

                if i_actuator_cfg.fully_actuated:
                    num_actions += 1

            self._default_dof_pos = torch.tensor(default_dof_pos, device=self.device).unsqueeze(0)
            self.actions = torch.zeros([self._num_envs, num_actions], device=self.device)
            robot_p_gains.append(p_gains)
            robot_d_gains.append(d_gains)
            robot_torque_limits.append(torque_limits)

            robot_asset_list.append(robot_asset)
            robot_dof_props_list.append(robot_dof_props)

        self._p_gains = torch.cat(robot_p_gains, dim=-1)  # shape: (num_envs, total_num_robot_dofs)
        self._d_gains = torch.cat(robot_d_gains, dim=-1)  # shape: (num_envs, total_num_robot_dofs)
        self._torque_limits = torch.cat(robot_torque_limits, dim=-1)  # shape: (num_envs, total_num_robot_dofs)

        return robot_asset_list, robot_dof_props_list

    def _load_contact_sensor(self) -> None:
        for sensor in self._sensors:
            sensor: ContactForceSensorCfg
            if sensor.source_link is not None:
                raise NotImplementedError
            robot_name = sensor.base_link if isinstance(sensor.base_link, str) else sensor.base_link[0]
            handle = 0
            if robot_name not in self._robot_names:
                raise ValueError(f"Robot {robot_name} not found in the environment.")
            robot_asset = self.robot_asset_list[self._robot_names.index(robot_name)]
            if isinstance(sensor.base_link, tuple):
                handle = self.gym.find_asset_rigid_body_index(
                    robot_asset,
                    sensor.base_link[1],
                )
<<<<<<< HEAD
            sensor_pose = gymapi.Transform()
            self.gym.create_asset_force_sensor(robot_asset, handle, sensor_pose)
=======
                self._torque_limits[:, i] = self.scenario.control.torque_limit_scale * torque_limit
                robot_dof_props["driveMode"][i] = gymapi.DOF_MODE_EFFORT
                robot_dof_props["stiffness"][i] = 0.0
                robot_dof_props["damping"][i] = 0.0

            # built-in position mode
            elif i_control_mode == "position":
                robot_dof_props["driveMode"][i] = gymapi.DOF_MODE_POS
                if i_actuator_cfg.stiffness is not None:
                    robot_dof_props["stiffness"][i] = i_actuator_cfg.stiffness
                if i_actuator_cfg.damping is not None:
                    robot_dof_props["damping"][i] = i_actuator_cfg.damping
                self._pos_ctrl_dof_dix.append(i + self._obj_num_dof)
            else:
                log.error(f"Unknown actuator control mode: {i_control_mode}, only support effort and position")
                raise ValueError

            if i_actuator_cfg.fully_actuated:
                num_actions += 1

        # joint_reindex = self.get_joint_reindex(self.robot.name)
        self._robot_default_dof_pos = torch.tensor(default_dof_pos, device=self.device).unsqueeze(0)
        self.actions = torch.zeros([self._num_envs, num_actions], device=self.device)

        # # get link index of panda hand, which we will use as end effector
        self._robot_link_dict = self.gym.get_asset_rigid_body_dict(robot_asset)
        self._robot_joint_dict = self.gym.get_asset_dof_dict(robot_asset)

        return robot_asset, robot_dof_props
>>>>>>> edbcdf85

    def _make_envs(
        self,
    ) -> None:
        # configure env grid
        num_per_row = int(math.sqrt(self.num_envs))
        spacing = 1.0
        env_lower = gymapi.Vec3(-spacing, -spacing, 0.0)
        env_upper = gymapi.Vec3(spacing, spacing, spacing)
        log.info("Creating %d environments" % self.num_envs)

<<<<<<< HEAD
=======
        robot_pose = gymapi.Transform()
        robot_pose.p = gymapi.Vec3(*self._robot_init_pos)

>>>>>>> edbcdf85
        # add ground plane
        plane_params = gymapi.PlaneParams()
        plane_params.normal = gymapi.Vec3(0, 0, 1)
        self.gym.add_ground(self.sim, plane_params)

        # get object and robot asset
        obj_assets_list = [self._load_object_asset(obj) for obj in self.objects]
        robot_asset_list, robot_dof_props_list = self._load_robot_assets()
        self.robot_asset_list = robot_asset_list

        self._load_contact_sensor()

        #### Joint Info ####
        for art_obj_name, art_obj_joint_dict in self._articulated_joint_dict_dict.items():
            num_joints = len(art_obj_joint_dict)
            joint_names_ = []
            for joint_i in range(num_joints):
                for joint_name, joint_idx in art_obj_joint_dict.items():
                    if joint_idx == joint_i:
                        joint_names_.append(joint_name)
            assert len(joint_names_) == num_joints
            joint_info_ = {}
            joint_info_["names"] = joint_names_
            joint_info_["local_indices"] = art_obj_joint_dict
            art_obj_joint_dict_global = {k_: v_ + self._num_joints for k_, v_ in art_obj_joint_dict.items()}
            joint_info_["global_indices"] = art_obj_joint_dict_global
            self._num_joints += num_joints
            self._joint_info[art_obj_name] = joint_info_

        # robot
        for robot, robot_asset in zip(self.robots, robot_asset_list):
            robot_link_dict = self.gym.get_asset_dof_dict(robot_asset)
            num_joints = len(robot_link_dict)
            joint_names_ = []
            for joint_i in range(num_joints):
                for joint_name, joint_idx in robot_link_dict.items():
                    if joint_idx == joint_i:
                        joint_names_.append(joint_name)

            assert len(joint_names_) == num_joints
            joint_info_ = {}
            joint_info_["names"] = joint_names_
            joint_info_["local_indices"] = robot_link_dict
            joint_info_["global_indices"] = {k_: v_ + self._num_joints for k_, v_ in robot_link_dict.items()}
            self._joint_info[robot.name] = joint_info_
            self._num_joints += num_joints

        ###################
        #### Body Info ####
        for obj_name, asset_dict in self._asset_dict_dict.items():
            num_bodies = len(asset_dict)
            rigid_body_names = []
            for i in range(num_bodies):
                for rigid_body_name, rigid_body_idx in asset_dict.items():
                    if rigid_body_idx == i:
                        rigid_body_names.append(rigid_body_name)
            assert len(rigid_body_names) == num_bodies
            body_info_ = {}
            body_info_["name"] = rigid_body_names
            body_info_["local_indices"] = asset_dict
            body_info_["global_indices"] = {k_: v_ + self._num_bodies for k_, v_ in asset_dict.items()}
            self._body_info[obj_name] = body_info_
            self._num_bodies += num_bodies

        for robot, robot_asset in zip(self.robots, robot_asset_list):
            robot_link_dict = self.gym.get_asset_rigid_body_dict(robot_asset)
            num_bodies = len(robot_link_dict)
            rigid_body_names = []
            for i in range(num_bodies):
                for rigid_body_name, rigid_body_idx in robot_link_dict.items():
                    if rigid_body_idx == i:
                        rigid_body_names.append(rigid_body_name)

            assert len(rigid_body_names) == num_bodies
            rigid_body_info_ = {}
            rigid_body_info_["name"] = rigid_body_names
            rigid_body_info_["local_indices"] = robot_link_dict
            rigid_body_info_["global_indices"] = {k_: v_ + self._num_bodies for k_, v_ in robot_link_dict.items()}
            self._body_info[robot.name] = rigid_body_info_
            self._num_bodies += num_bodies

        #################

        for i in range(self.num_envs):
            # create env
            env = self.gym.create_env(self.sim, env_lower, env_upper, num_per_row)

            ##  state update  ##
            self._envs.append(env)
            self._obj_handles.append([])
            self._env_rigid_body_global_indices.append({})
            self._articulated_obj_handles.append([])
            ####################

            # carefully set each object
            for obj_i, obj_asset in enumerate(obj_assets_list):
                # add object
                obj_pose = gymapi.Transform()
                obj_pose.p.x = obj_i * 0.2  # place to any position, will update immediately at reset stage
                obj_pose.p.y = 0.0
                obj_pose.p.z = 0.0
                obj_pose.r = gymapi.Quat.from_axis_angle(gymapi.Vec3(0, 0, 1), 0)
                obj_handle = self.gym.create_actor(env, obj_asset, obj_pose, "object", i, 0)

                if isinstance(self.objects[obj_i], _FileBasedMixin):
                    self.gym.set_actor_scale(env, obj_handle, self.objects[obj_i].scale[0])
                elif isinstance(self.objects[obj_i], PrimitiveCubeCfg):
                    color = gymapi.Vec3(
                        self.objects[obj_i].color[0],
                        self.objects[obj_i].color[1],
                        self.objects[obj_i].color[2],
                    )
                    self.gym.set_rigid_body_color(env, obj_handle, 0, gymapi.MESH_VISUAL_AND_COLLISION, color)
                elif isinstance(self.objects[obj_i], PrimitiveSphereCfg):
                    color = gymapi.Vec3(
                        self.objects[obj_i].color[0],
                        self.objects[obj_i].color[1],
                        self.objects[obj_i].color[2],
                    )
                    self.gym.set_rigid_body_color(env, obj_handle, 0, gymapi.MESH_VISUAL_AND_COLLISION, color)
                elif isinstance(self.objects[obj_i], RigidObjCfg):
                    pass
                elif isinstance(self.objects[obj_i], ArticulationObjCfg):
                    self._articulated_obj_handles[-1].append(obj_handle)
                else:
                    log.error("Unknown object type")
                    raise NotImplementedError
                self._obj_handles[-1].append(obj_handle)

                object_rigid_body_indices = {}
                for rigid_body_name, rigid_body_idx in self._asset_dict_dict[self.objects[obj_i].name].items():
                    rigid_body_idx = self.gym.find_actor_rigid_body_index(
                        env, obj_handle, rigid_body_name, gymapi.DOMAIN_SIM
                    )
                    object_rigid_body_indices[rigid_body_name] = rigid_body_idx

                self._env_rigid_body_global_indices[-1][self.objects[obj_i].name] = object_rigid_body_indices

<<<<<<< HEAD
            # carefully set each robot
            env_robot_handles = []
            for robot, robot_asset, robot_dof_props in zip(self.robots, robot_asset_list, robot_dof_props_list):
                robot_pose = gymapi.Transform()
                robot_pose.p = gymapi.Vec3(*robot.default_position)
                robot_handle = self.gym.create_actor(env, robot_asset, robot_pose, "robot", i, 2)
                self.gym.enable_actor_dof_force_sensors(env, robot_handle)
                self.gym.set_actor_scale(env, robot_handle, robot.scale[0])
                env_robot_handles.append(robot_handle)
                self.gym.set_actor_dof_properties(env, robot_handle, robot_dof_props)

                robot_rigid_body_indices = {}
                robot_link_dict = self.gym.get_asset_rigid_body_dict(robot_asset)
                for rigid_body_name, rigid_body_idx in robot_link_dict.items():
                    rigid_body_idx = self.gym.find_actor_rigid_body_index(
                        env, robot_handle, rigid_body_name, gymapi.DOMAIN_SIM
                    )
                    robot_rigid_body_indices[rigid_body_name] = rigid_body_idx

                self._env_rigid_body_global_indices[-1][robot.name] = robot_rigid_body_indices
=======
            # # carefully add robot
            robot_handle = self.gym.create_actor(env, robot_asset, robot_pose, "robot", i, 2)
            assert self.robot.scale[0] == 1.0 and self.robot.scale[1] == 1.0 and self.robot.scale[2] == 1.0
            self._robot_handles.append(robot_handle)
            # set dof properties
            self.gym.set_actor_dof_properties(env, robot_handle, robot_dof_props)

            robot_rigid_body_indices = {}
            for rigid_body_name, rigid_body_idx in self._robot_link_dict.items():
                rigid_body_idx = self.gym.find_actor_rigid_body_index(
                    env, robot_handle, rigid_body_name, gymapi.DOMAIN_SIM
                )
                robot_rigid_body_indices[rigid_body_name] = rigid_body_idx
>>>>>>> edbcdf85

            self._robot_handles.append(env_robot_handles)

        # GET initial state, copy for reset later
        self._initial_state = np.copy(self.gym.get_sim_rigid_body_states(self.sim, gymapi.STATE_ALL))

        ###### set VEWIER camera ######
        # point camera at middle env
        if not self.headless:  # TODO: update a default viewer
            cam_pos = gymapi.Vec3(1, 1, 1)
            cam_target = gymapi.Vec3(-1, -1, -0.5)
            middle_env = self._envs[self.num_envs // 2 + num_per_row // 2]
            self.gym.viewer_camera_look_at(self.viewer, middle_env, cam_pos, cam_target)
        ################################

    def _reorder_quat_xyzw_to_wxyz(self, state: torch.Tensor) -> torch.Tensor:
        return state[..., [0, 1, 2, 6, 3, 4, 5, 7, 8, 9, 10, 11, 12]]

    def _get_states(self, env_ids: list[int] | None = None) -> list[EnvState]:
        if env_ids is None:
            env_ids = list(range(self.num_envs))
        object_states = {}
        for obj_id, obj in enumerate(self.objects):
            if isinstance(obj, ArticulationObjCfg):
                joint_ids_reindex = self._get_joint_ids_reindex(obj.name)
                body_ids_reindex = self._get_body_ids_reindex(obj.name)
                root_state = self._root_states.view(self.num_envs, -1, 13)[:, obj_id, :]
                root_state = self._reorder_quat_xyzw_to_wxyz(root_state)
                body_state = self._rigid_body_states.view(self.num_envs, -1, 13)[:, body_ids_reindex, :]
                body_state = self._reorder_quat_xyzw_to_wxyz(body_state)
                state = ObjectState(
                    root_state=root_state,
                    body_names=self.get_body_names(obj.name),
<<<<<<< HEAD
                    body_state=self._rigid_body_states.view(self.num_envs, -1, 13)[:, body_ids_reindex, :],
                    joint_pos=self._dof_states.view(self.num_envs, -1, 2)[:, joint_reindex, 0],
                    joint_vel=self._dof_states.view(self.num_envs, -1, 2)[:, joint_reindex, 1],
                    joint_force=self._dof_force_tensor.view(self.num_envs, -1)[:, joint_reindex],
=======
                    body_state=body_state,
                    joint_pos=self._dof_states.view(self.num_envs, -1, 2)[:, joint_ids_reindex, 0],
                    joint_vel=self._dof_states.view(self.num_envs, -1, 2)[:, joint_ids_reindex, 1],
>>>>>>> edbcdf85
                )
            else:
                root_state = self._root_states.view(self.num_envs, -1, 13)[:, obj_id, :]
                root_state = self._reorder_quat_xyzw_to_wxyz(root_state)
                state = ObjectState(
                    root_state=root_state,
                )
            object_states[obj.name] = state

        # FIXME some RL task need joint state as dof_pos - default_dof_pos, not absolute dof_pos. see https://github.com/leggedrobotics/legged_gym/blob/17847702f90d8227cd31cce9c920aa53a739a09a/legged_gym/envs/base/legged_robot.py#L216 for further details
        robot_states = {}
<<<<<<< HEAD
        for robot_id, robot in enumerate(self.robots):
            joint_reindex = self.get_joint_reindex(robot.name)
=======
        for robot_id, robot in enumerate([self.robot]):
            joint_ids_reindex = self._get_joint_ids_reindex(robot.name)
>>>>>>> edbcdf85
            body_ids_reindex = self._get_body_ids_reindex(robot.name)
            root_state = self._root_states.view(self.num_envs, -1, 13)[:, len(self.objects) + robot_id, :]
            root_state = self._reorder_quat_xyzw_to_wxyz(root_state)
            body_state = self._rigid_body_states.view(self.num_envs, -1, 13)[:, body_ids_reindex, :]
            body_state = self._reorder_quat_xyzw_to_wxyz(body_state)

            state = RobotState(
                root_state=root_state,
                body_names=self.get_body_names(robot.name),
<<<<<<< HEAD
                body_state=self._rigid_body_states.view(self.num_envs, -1, 13)[:, body_ids_reindex, :],
                joint_pos=self._dof_states.view(self.num_envs, -1, 2)[:, joint_reindex, 0],
                joint_vel=self._dof_states.view(self.num_envs, -1, 2)[:, joint_reindex, 1],
                joint_force=self._dof_force_tensor.view(self.num_envs, -1)[:, joint_reindex],
=======
                body_state=body_state,
                joint_pos=self._dof_states.view(self.num_envs, -1, 2)[:, joint_ids_reindex, 0],
                joint_vel=self._dof_states.view(self.num_envs, -1, 2)[:, joint_ids_reindex, 1],
>>>>>>> edbcdf85
                joint_pos_target=None,  # TODO
                joint_vel_target=None,  # TODO
                joint_effort_target=self._effort if self._manual_pd_on else None,
            )
            # FIXME a temporary solution for accessing net contact forces of robots, it will be moved to
            extra = {
                "contact_forces": self._contact_forces.view(self.num_envs, -1, 3)[:, body_ids_reindex, :],
            }
            state.extra = extra
            robot_states[robot.name] = state

        camera_states = {}
        self.gym.start_access_image_tensors(self.sim)
        for cam_id, cam in enumerate(self.cameras):
            state = CameraState(
                rgb=torch.stack([self._rgb_tensors[env_id][cam_id][..., :3] for env_id in env_ids]),
                depth=torch.stack([self._depth_tensors[env_id][cam_id] for env_id in env_ids]),
            )
            camera_states[cam.name] = state
        self.gym.end_access_image_tensors(self.sim)

        # sensor states
        sensor_states = {}
        for i, sensor in enumerate(self.sensors):
            if isinstance(sensor, ContactForceSensorCfg):
                sensor_states[sensor.name] = SensorState(
                    force=self._vec_sensor_tensor[:, i, :3], torque=self._vec_sensor_tensor[:, i, 3:]
                )
            else:
                raise ValueError(f"Unknown sensor type: {type(sensor)}")
        return TensorState(objects=object_states, robots=robot_states, cameras=camera_states, sensors=sensor_states)

    @property
    def episode_length_buf(self) -> list[int]:
        return self._episode_length_buf

    ############################################################
    ## Gymnasium main methods
    ############################################################
    def _get_action_array_all(self, actions: list[Action]):
        action_tensor_list = []
        for robot in self.robots:
            action_array_list = []
            for action_data in actions:
                flat_vals = []
                for joint_i, joint_name in enumerate(self._joint_info[robot.name]["names"]):
                    if robot.actuators[joint_name].fully_actuated:
                        flat_vals.append(
                            action_data[robot.name]["dof_pos_target"][joint_name]
                        )  # TODO: support other actions

                    else:
                        flat_vals.append(0.0)  # place holder for under-actuated joints
                action_array = torch.tensor(flat_vals, dtype=torch.float32, device=self.device).unsqueeze(0)
                action_array_list.append(action_array)
            action_tensor = torch.cat(action_array_list, dim=0)  # shape: (num_envs, robot_num_dof)
            action_tensor_list.append(action_tensor)
        # concatenate all robot action tensors
        action_tensor_all = torch.cat(action_tensor_list, dim=-1)  # shape: (num_envs, total_robot_num_dof)
        return action_tensor_all

    def set_dof_targets(self, obj_name: str, actions: list[Action] | torch.Tensor):
        self._actions_cache = actions
<<<<<<< HEAD
        action_input = torch.zeros_like(self._dof_states[:, 0])  # shape: (num_envs * total_dof_num)
        action_array_all = self._get_action_array_all(actions)  # shape: (num_envs, total_robot_num_dof)
        robot_dim = action_array_all.shape[1]
=======
        action_input = torch.zeros_like(self._dof_states[:, 0])
        if isinstance(actions, torch.Tensor):
            # reverse sorted joint indices
            reverse_reindex = self.get_joint_reindex(obj_name, inverse=True)
            self._actions_cache = actions[:, reverse_reindex]
            action_array_all = actions

        else:
            action_array_all = self._get_action_array_all(actions)
>>>>>>> edbcdf85

        assert (
            action_input.shape[0] % self._num_envs == 0
        )  # WARNING: obj dim(env0), robot dim(env0), obj dim(env1), robot dim(env1) ...

        if not hasattr(self, "_robot_dim_index"):
            robot_dim = action_array_all.shape[1]
            chunk_size = action_input.shape[0] // self._num_envs
            self._robot_dim_index = [
                i * chunk_size + offset
                for i in range(self.num_envs)
                for offset in range(chunk_size - robot_dim, chunk_size)
            ]
        action_input[self._robot_dim_index] = action_array_all.float().to(self.device).reshape(-1)

        # if any effort joint exist, set pd controller's target position for later effort calculation
        if self._manual_pd_on:
            actions_reshape = action_input.view(self._num_envs, self._obj_num_dof + self._robot_num_dof)
            self.actions = actions_reshape[:, self._obj_num_dof :]
            # and set position target for position actuator if any exist
            if len(self._pos_ctrl_dof_dix) > 0:
                self.gym.set_dof_position_target_tensor(self.sim, gymtorch.unwrap_tensor(action_input))

        # directly set position target
        else:
            self.gym.set_dof_position_target_tensor(self.sim, gymtorch.unwrap_tensor(action_input))

    def set_actions(self, obj_name: str, actions: torch.Tensor) -> None:
        action_input = torch.zeros_like(self._dof_states[:, 0])

        if not hasattr(self, "_robot_dim_index"):
            chunk = action_input.shape[0] // self._num_envs
            robot_dim = actions.shape[1]
            self._robot_dim_index = [
                env * chunk + (chunk - robot_dim) + i for env in range(self._num_envs) for i in range(robot_dim)
            ]

        action_input[self._robot_dim_index] = actions.to(self.device).reshape(-1)

        if self._manual_pd_on:
            self.actions = action_input.view(self._num_envs, self._obj_num_dof + self._robot_num_dof)[
                :, self._obj_num_dof :
            ]
            if self._pos_ctrl_dof_dix:
                self.gym.set_dof_position_target_tensor(self.sim, gymtorch.unwrap_tensor(action_input))
        else:
            self.gym.set_dof_position_target_tensor(self.sim, gymtorch.unwrap_tensor(action_input))

    def refresh_render(self) -> None:
        # Step the physics
        self.gym.simulate(self.sim)
        self.gym.fetch_results(self.sim, True)
        self._render()

    def _simulate_one_physics_step(self, action):
        # for pd control joints by effort api, update torque and step the physics
        if self._manual_pd_on:
            self._apply_pd_control(action)
            self.gym.simulate(self.sim)
            self.gym.fetch_results(self.sim, True)
            self.gym.refresh_dof_state_tensor(self.sim)
        # for position control joints, just step the physics
        else:
            self.gym.simulate(self.sim)
            self.gym.fetch_results(self.sim, True)

    def _simulate(self) -> None:
        # Step the physics
        for _ in range(self.scenario.decimation):
            self._simulate_one_physics_step(self.actions)

        # Refresh tensors
        if not self._manual_pd_on:
            self.gym.refresh_dof_state_tensor(self.sim)
        self.gym.refresh_rigid_body_state_tensor(self.sim)
        self.gym.refresh_actor_root_state_tensor(self.sim)
        self.gym.refresh_jacobian_tensors(self.sim)
        self.gym.refresh_mass_matrix_tensors(self.sim)
<<<<<<< HEAD
        self.gym.refresh_force_sensor_tensor(self.sim)
        self.gym.refresh_dof_force_tensor(self.sim)
=======
        self.gym.refresh_net_contact_force_tensor(self.sim)
>>>>>>> edbcdf85

        # Refresh cameras and viewer
        self._render()

    def _render(self) -> None:
        """Listen for keyboard events, step graphics and render the environment"""
        if not self.headless:
            for evt in self.gym.query_viewer_action_events(self.viewer):
                if evt.action == "toggle_viewer_sync" and evt.value > 0:
                    self._enable_viewer_sync = not self._enable_viewer_sync
            if self._enable_viewer_sync:
                self.gym.step_graphics(self.sim)
                self.gym.draw_viewer(self.viewer, self.sim, False)
            else:
                self.gym.poll_viewer_events(self.viewer)

    def _compute_effort(self, actions):
        """Compute effort from actions"""
        # scale the actions (generally output from policy)
        action_scaled = self._action_scale * actions
        robot_dof_pos = self._robot_dof_state[..., 0]
        robot_dof_vel = self._robot_dof_state[..., 1]
        if self._action_offset:
            _effort = (
                self._p_gains * (action_scaled + self._robot_default_dof_pos - robot_dof_pos)
                - self._d_gains * robot_dof_vel
            )
        else:
            _effort = self._p_gains * (action_scaled - robot_dof_pos) - self._d_gains * robot_dof_vel
        self._effort = torch.clip(_effort, -self._torque_limits, self._torque_limits)
        effort = self._effort.to(torch.float32)
        return effort

    def _apply_pd_control(self, actions):
        """
        Compute torque using pd controller for effort actuator and set torque.
        """
        effort = self._compute_effort(actions)

        # NOTE: effort passed set_dof_actuation_force_tensor() must have the same dimension as the number of DOFs, even if some DOFs are not actionable.
        if self._obj_num_dof > 0:
            obj_force_placeholder = torch.zeros((self._num_envs, self._obj_num_dof), device=self.device)
            effort = torch.cat((obj_force_placeholder, effort), dim=1)
        self.gym.set_dof_actuation_force_tensor(self.sim, gymtorch.unwrap_tensor(effort))

    def set_states(self, states: list[EnvState], env_ids: list[int] | None = None):
        ## Support setting status only for specified env_ids
        if env_ids is None:
            env_ids = list(range(self.num_envs))

        assert len(states) == self.num_envs, (
            f"The length of the state list ({len(states)}) must match the length of num_envs ({self.num_envs})."
        )

        pos_list = []
        rot_list = []
        q_list = []
        states_flat = [{**states[i]["objects"], **states[i]["robots"]} for i in env_ids]

        # Prepare state data for specified env_ids
        env_indices = {env_id: i for i, env_id in enumerate(env_ids)}

        for i in range(self.num_envs):
            if i not in env_indices:
                continue

            state_idx = env_indices[i]
            state = states_flat[state_idx]

            pos_list_i = []
            rot_list_i = []
            q_list_i = []
            for obj in self.objects:
                obj_name = obj.name
                pos = np.array(state[obj_name].get("pos", [0.0, 0.0, 0.0]))
                rot = np.array(state[obj_name].get("rot", [1.0, 0.0, 0.0, 0.0]))
                obj_quat = [rot[1], rot[2], rot[3], rot[0]]  # IsaacGym convention

                pos_list_i.append(pos)
                rot_list_i.append(obj_quat)
                if isinstance(obj, ArticulationObjCfg):
                    obj_joint_q = np.zeros(len(self._articulated_joint_dict_dict[obj_name]))
                    articulated_joint_dict = self._articulated_joint_dict_dict[obj_name]
                    for joint_name, joint_idx in articulated_joint_dict.items():
                        if "dof_pos" in state[obj_name]:
                            obj_joint_q[joint_idx] = state[obj_name]["dof_pos"][joint_name]
                        else:
                            log.warning(f"No dof_pos for {joint_name} in {obj_name}")
                            obj_joint_q[joint_idx] = 0.0
                    q_list_i.append(obj_joint_q)

            for robot, robot_asset in zip(self.robots, self.robot_asset_list):
                robot_joint_dict = self.gym.get_asset_dof_dict(robot_asset)
                pos_list_i.append(np.array(state[robot.name].get("pos", [0.0, 0.0, 0.0])))
                rot = np.array(state[robot.name].get("rot", [1.0, 0.0, 0.0, 0.0]))
                robot_quat = [rot[1], rot[2], rot[3], rot[0]]
                rot_list_i.append(robot_quat)

                robot_dof_state_i = np.zeros(robot.num_joints)
                if "dof_pos" in state[robot.name]:
                    for joint_name, joint_idx in robot_joint_dict.items():
                        robot_dof_state_i[joint_idx] = state[robot.name]["dof_pos"][joint_name]
                else:
                    for joint_name, joint_idx in robot_joint_dict.items():
                        robot_dof_state_i[joint_idx] = (
                            robot.joint_limits[joint_name][0] + robot.joint_limits[joint_name][1]
                        ) / 2
                q_list_i.append(robot_dof_state_i)

            pos_list.append(pos_list_i)
            rot_list.append(rot_list_i)
            q_list.append(q_list_i)

        self._set_actor_root_state(pos_list, rot_list, env_ids)
        self._set_actor_joint_state(q_list, env_ids)

        # Refresh tensors
        self.gym.refresh_rigid_body_state_tensor(self.sim)
        self.gym.refresh_actor_root_state_tensor(self.sim)
        self.gym.refresh_dof_state_tensor(self.sim)
        self.gym.refresh_jacobian_tensors(self.sim)
        self.gym.refresh_mass_matrix_tensors(self.sim)
<<<<<<< HEAD
        self.gym.refresh_force_sensor_tensor(self.sim)
        self.gym.refresh_dof_force_tensor(self.sim)
=======
        self.gym.refresh_net_contact_force_tensor(self.sim)
>>>>>>> edbcdf85

        # reset all env_id action to default
        self.actions[env_ids] = 0.0

    def _set_actor_root_state(self, position_list, rotation_list, env_ids):
        new_root_states = self._root_states.clone()

        # Only modify the positions and rotations for the specified env_ids
        for i, env_id in enumerate(env_ids):
            env_offset = env_id * (len(self.objects) + len(self.robots))  # objects + robot
            for j in range(len(self.objects) + len(self.robots)):
                actor_idx = env_offset + j
                new_root_states[actor_idx, :3] = torch.tensor(
                    position_list[i][j], dtype=torch.float32, device=self.device
                )
                new_root_states[actor_idx, 3:7] = torch.tensor(
                    rotation_list[i][j], dtype=torch.float32, device=self.device
                )
                new_root_states[actor_idx, 7:13] = torch.zeros(6, dtype=torch.float32, device=self.device)

        # Get the actor indices to update
        actor_indices = []
        for env_id in env_ids:
            env_offset = env_id * (len(self.objects) + 1)
            actor_indices.extend(range(env_offset, env_offset + len(self.objects) + len(self.robots)))

        # Convert the actor indices to a tensor
        root_reset_actors_indices = torch.tensor(actor_indices, dtype=torch.int32, device=self.device)

        # Use indexed setting to set the root state
        res = self.gym.set_actor_root_state_tensor_indexed(
            self.sim,
            gymtorch.unwrap_tensor(new_root_states),
            gymtorch.unwrap_tensor(root_reset_actors_indices),
            len(root_reset_actors_indices),
        )
        assert res

        return

    def _set_actor_joint_state(self, joint_pos_list, env_ids):
        new_dof_states = self._dof_states.clone()

        # Calculate the indices of DOFs in the tensor
        dof_indices = []
        new_dof_pos_values = []

        for i, env_id in enumerate(env_ids):
            # Get the joint positions for this environment
            flat_vals = []
            for obj_joints in joint_pos_list[i]:
                flat_vals.extend(obj_joints)

            # Calculate the indices of DOFs in the global DOF tensor
            dof_start_idx = env_id * self._num_joints
            for j, val in enumerate(flat_vals):
                dof_idx = dof_start_idx + j
                dof_indices.append(dof_idx)
                new_dof_pos_values.append(val)

        # Update the DOF positions for the specified indices
        dof_indices_tensor = torch.tensor(dof_indices, dtype=torch.int64, device=self.device)
        new_dof_pos_tensor = torch.tensor(new_dof_pos_values, dtype=torch.float32, device=self.device)

        # Update the positions and velocities (set velocities to 0)
        new_dof_states[dof_indices_tensor, 0] = new_dof_pos_tensor
        new_dof_states[dof_indices_tensor, 1] = 0.0

        # Apply the updated DOF state
        res = self.gym.set_dof_state_tensor(self.sim, gymtorch.unwrap_tensor(new_dof_states))
        assert res

        return

    def close(self) -> None:
        try:
            self.gym.destroy_sim(self.sim)
            self.gym.destroy_viewer(self.viewer)
            self.gym = None
            self.sim = None
            self.viewer = None
        except Exception as e:
            log.error(f"Error closing IsaacGym environment: {e}")
            pass

    ############################################################
    ## Utils
    ############################################################
    def get_joint_names(self, obj_name: str, sort: bool = True) -> list[str]:
        if isinstance(self.object_dict[obj_name], ArticulationObjCfg):
            joint_names = list(self._joint_info[obj_name]["names"])
            if sort:
                joint_names.sort()
            return joint_names
        else:
            return []

    def get_body_names(self, obj_name: str, sort: bool = True) -> list[str]:
        if isinstance(self.object_dict[obj_name], ArticulationObjCfg):
            body_names = self._body_info[obj_name]["name"]
            if sort:
                body_names.sort()
            return body_names
        else:
            return []

    def _get_body_ids_reindex(self, obj_name: str) -> list[int]:
        return [self._body_info[obj_name]["global_indices"][bn] for bn in self.get_body_names(obj_name)]

    def _get_joint_ids_reindex(self, obj_name: str) -> list[int]:
        return [self._joint_info[obj_name]["global_indices"][jn] for jn in self.get_joint_names(obj_name)]

    def get_body_reindexed_indices_from_substring(self, obj_name, body_names: list[str]) -> torch.tensor:
        """given substring of body name, find all the bodies indices in sorted order."""
        matches = []
        for name in body_names:
            matches.extend([s for s in self._body_info[obj_name]["name"] if name in s])
        index = torch.zeros(len(matches), dtype=torch.int32, device=self.device)
        for i, name in enumerate(matches):
            index[i] = list(self._body_info[obj_name]["local_indices"]).index(name)
        return index

    @property
    def num_envs(self) -> int:
        return self._num_envs

    @property
    def actions_cache(self) -> list[Action]:
        return self._actions_cache

    @property
    def device(self) -> torch.device:
        return self._device

    @property
    def default_dof_pos(self) -> torch.tensor:
        joint_reindex = self.get_joint_reindex(self.robot.name)
        return self._robot_default_dof_pos[:, joint_reindex]

    @property
    def torque_limits(self) -> torch.tensor:
        return self._torque_limits

    @property
    def robot_num_dof(self) -> int:
        return self._robot_num_dof


# TODO: try to align handler API and use GymWrapper instead
IsaacgymEnv: type[EnvWrapper[IsaacgymHandler]] = GymEnvWrapper(IsaacgymHandler)<|MERGE_RESOLUTION|>--- conflicted
+++ resolved
@@ -26,13 +26,9 @@
     def __init__(self, scenario: ScenarioCfg):
         super().__init__(scenario)
         self._actions_cache: list[Action] = []
-<<<<<<< HEAD
         self._robot_names = [robot.name for robot in self.robots]
-=======
-        self._robot_names = {self.robot.name}
-        self._robot_init_pos = self.robot.default_position
-        self._robot_init_quat = self.robot.default_orientation
->>>>>>> edbcdf85
+        self._robot_init_pos = [robot.default_position for robot in self.robots]
+        self._robot_init_quat = [robot.default_orientation for robot in self.robots]
         self._cameras = scenario.cameras
         self._sensors = scenario.sensors
         self.robot_asset_list: list[gymapi.Asset] = []
@@ -80,7 +76,7 @@
         self._action_scale: torch.Tensor | None = (
             None  # for configuration: desire_pos = action_scale * action + default_pos
         )
-        self._robot_default_dof_pos: torch.Tensor | None = (
+        self._robot_default_dof_pos: torch.Tensor | None =(
             None  # for the configuration: desire_pos = action_scale * action + default_pos
         )
         self._action_offset: bool = False  # for configuration: desire_pos = action_scale * action + default_pos
@@ -103,14 +99,10 @@
         self._dof_states = gymtorch.wrap_tensor(self.gym.acquire_dof_state_tensor(self.sim))
         self._rigid_body_states = gymtorch.wrap_tensor(self.gym.acquire_rigid_body_state_tensor(self.sim))
         self._robot_dof_state = self._dof_states.view(self._num_envs, -1, 2)[:, self._obj_num_dof :]
-<<<<<<< HEAD
         self._dof_force_tensor = gymtorch.wrap_tensor(self.gym.acquire_dof_force_tensor(self.sim))
         self.num_sensors = len(self._sensors)
         if self.num_sensors > 0:
-            self._vec_sensor_tensor = gymtorch.wrap_tensor(self.gym.acquire_force_sensor_tensor(self.sim)).view(
-                self.num_envs, self.num_sensors, 6
-            )  # shape: (num_envs, num_sensors * 6)
-=======
+            self._vec_sensor_tensor = gymtorch.wrap_tensor(self.gym.acquire_force_sensor_tensor(self.sim)).view(self.num_envs, self.num_sensors, 6) # shape: (num_envs, num_sensors * 6)
         self._contact_forces = gymtorch.wrap_tensor(self.gym.acquire_net_contact_force_tensor(self.sim))
 
         # Refresh tensors
@@ -121,7 +113,7 @@
         self.gym.refresh_jacobian_tensors(self.sim)
         self.gym.refresh_mass_matrix_tensors(self.sim)
         self.gym.refresh_net_contact_force_tensor(self.sim)
->>>>>>> edbcdf85
+        self.gym.refresh_dof_force_tensor(self.sim)
 
     def _init_gym(self) -> None:
         physics_engine = gymapi.SIM_PHYSX
@@ -266,6 +258,7 @@
         robot_p_gains = []
         robot_d_gains = []
         robot_torque_limits = []
+        _robots_default_dof_pos = []
         for robot in self.robots:
             asset_root = "."
             robot_asset_file = robot.mjcf_path if robot.isaacgym_read_mjcf else robot.urdf_path
@@ -302,7 +295,7 @@
             robot_upper_limits = robot_dof_props["upper"]
             robot_mids = 0.3 * (robot_upper_limits + robot_lower_limits)
             num_actions = 0
-            default_dof_pos = []
+            _default_dof_pos = []
             self._manual_pd_on = any(mode == "effort" for mode in robot.control_type.values())
 
             dof_names = self.gym.get_asset_dof_names(robot_asset)
@@ -320,10 +313,10 @@
                         if dof_name in robot.default_joint_positions
                         else robot_mids[i]
                     )
-                    default_dof_pos.append(default_dof_pos_i)
+                    _default_dof_pos.append(default_dof_pos_i)
                 # for end effector, always use open as default position
                 else:
-                    default_dof_pos.append(robot_upper_limits[i])
+                    _default_dof_pos.append(robot_upper_limits[i])
 
                 # pd control effort mode
                 if i_control_mode == "effort":
@@ -354,7 +347,8 @@
                 if i_actuator_cfg.fully_actuated:
                     num_actions += 1
 
-            self._default_dof_pos = torch.tensor(default_dof_pos, device=self.device).unsqueeze(0)
+            # joint_reindex = self.get_joint_reindex(self.robot.name)
+            _robots_default_dof_pos.append(torch.tensor(_default_dof_pos, device=self.device).unsqueeze(0))
             self.actions = torch.zeros([self._num_envs, num_actions], device=self.device)
             robot_p_gains.append(p_gains)
             robot_d_gains.append(d_gains)
@@ -363,6 +357,7 @@
             robot_asset_list.append(robot_asset)
             robot_dof_props_list.append(robot_dof_props)
 
+        self._robot_default_dof_pos = torch.cat(_robots_default_dof_pos, dim=-1)  # shape: (1, total_num_robot_dofs)
         self._p_gains = torch.cat(robot_p_gains, dim=-1)  # shape: (num_envs, total_num_robot_dofs)
         self._d_gains = torch.cat(robot_d_gains, dim=-1)  # shape: (num_envs, total_num_robot_dofs)
         self._torque_limits = torch.cat(robot_torque_limits, dim=-1)  # shape: (num_envs, total_num_robot_dofs)
@@ -384,40 +379,8 @@
                     robot_asset,
                     sensor.base_link[1],
                 )
-<<<<<<< HEAD
             sensor_pose = gymapi.Transform()
             self.gym.create_asset_force_sensor(robot_asset, handle, sensor_pose)
-=======
-                self._torque_limits[:, i] = self.scenario.control.torque_limit_scale * torque_limit
-                robot_dof_props["driveMode"][i] = gymapi.DOF_MODE_EFFORT
-                robot_dof_props["stiffness"][i] = 0.0
-                robot_dof_props["damping"][i] = 0.0
-
-            # built-in position mode
-            elif i_control_mode == "position":
-                robot_dof_props["driveMode"][i] = gymapi.DOF_MODE_POS
-                if i_actuator_cfg.stiffness is not None:
-                    robot_dof_props["stiffness"][i] = i_actuator_cfg.stiffness
-                if i_actuator_cfg.damping is not None:
-                    robot_dof_props["damping"][i] = i_actuator_cfg.damping
-                self._pos_ctrl_dof_dix.append(i + self._obj_num_dof)
-            else:
-                log.error(f"Unknown actuator control mode: {i_control_mode}, only support effort and position")
-                raise ValueError
-
-            if i_actuator_cfg.fully_actuated:
-                num_actions += 1
-
-        # joint_reindex = self.get_joint_reindex(self.robot.name)
-        self._robot_default_dof_pos = torch.tensor(default_dof_pos, device=self.device).unsqueeze(0)
-        self.actions = torch.zeros([self._num_envs, num_actions], device=self.device)
-
-        # # get link index of panda hand, which we will use as end effector
-        self._robot_link_dict = self.gym.get_asset_rigid_body_dict(robot_asset)
-        self._robot_joint_dict = self.gym.get_asset_dof_dict(robot_asset)
-
-        return robot_asset, robot_dof_props
->>>>>>> edbcdf85
 
     def _make_envs(
         self,
@@ -429,12 +392,6 @@
         env_upper = gymapi.Vec3(spacing, spacing, spacing)
         log.info("Creating %d environments" % self.num_envs)
 
-<<<<<<< HEAD
-=======
-        robot_pose = gymapi.Transform()
-        robot_pose.p = gymapi.Vec3(*self._robot_init_pos)
-
->>>>>>> edbcdf85
         # add ground plane
         plane_params = gymapi.PlaneParams()
         plane_params.normal = gymapi.Vec3(0, 0, 1)
@@ -573,7 +530,6 @@
 
                 self._env_rigid_body_global_indices[-1][self.objects[obj_i].name] = object_rigid_body_indices
 
-<<<<<<< HEAD
             # carefully set each robot
             env_robot_handles = []
             for robot, robot_asset, robot_dof_props in zip(self.robots, robot_asset_list, robot_dof_props_list):
@@ -582,6 +538,7 @@
                 robot_handle = self.gym.create_actor(env, robot_asset, robot_pose, "robot", i, 2)
                 self.gym.enable_actor_dof_force_sensors(env, robot_handle)
                 self.gym.set_actor_scale(env, robot_handle, robot.scale[0])
+                assert robot.scale[0] == 1.0 and self.robot.scale[1] == 1.0 and robot.scale[2] == 1.0
                 env_robot_handles.append(robot_handle)
                 self.gym.set_actor_dof_properties(env, robot_handle, robot_dof_props)
 
@@ -594,21 +551,6 @@
                     robot_rigid_body_indices[rigid_body_name] = rigid_body_idx
 
                 self._env_rigid_body_global_indices[-1][robot.name] = robot_rigid_body_indices
-=======
-            # # carefully add robot
-            robot_handle = self.gym.create_actor(env, robot_asset, robot_pose, "robot", i, 2)
-            assert self.robot.scale[0] == 1.0 and self.robot.scale[1] == 1.0 and self.robot.scale[2] == 1.0
-            self._robot_handles.append(robot_handle)
-            # set dof properties
-            self.gym.set_actor_dof_properties(env, robot_handle, robot_dof_props)
-
-            robot_rigid_body_indices = {}
-            for rigid_body_name, rigid_body_idx in self._robot_link_dict.items():
-                rigid_body_idx = self.gym.find_actor_rigid_body_index(
-                    env, robot_handle, rigid_body_name, gymapi.DOMAIN_SIM
-                )
-                robot_rigid_body_indices[rigid_body_name] = rigid_body_idx
->>>>>>> edbcdf85
 
             self._robot_handles.append(env_robot_handles)
 
@@ -630,6 +572,7 @@
     def _get_states(self, env_ids: list[int] | None = None) -> list[EnvState]:
         if env_ids is None:
             env_ids = list(range(self.num_envs))
+
         object_states = {}
         for obj_id, obj in enumerate(self.objects):
             if isinstance(obj, ArticulationObjCfg):
@@ -642,16 +585,10 @@
                 state = ObjectState(
                     root_state=root_state,
                     body_names=self.get_body_names(obj.name),
-<<<<<<< HEAD
-                    body_state=self._rigid_body_states.view(self.num_envs, -1, 13)[:, body_ids_reindex, :],
-                    joint_pos=self._dof_states.view(self.num_envs, -1, 2)[:, joint_reindex, 0],
-                    joint_vel=self._dof_states.view(self.num_envs, -1, 2)[:, joint_reindex, 1],
-                    joint_force=self._dof_force_tensor.view(self.num_envs, -1)[:, joint_reindex],
-=======
                     body_state=body_state,
                     joint_pos=self._dof_states.view(self.num_envs, -1, 2)[:, joint_ids_reindex, 0],
                     joint_vel=self._dof_states.view(self.num_envs, -1, 2)[:, joint_ids_reindex, 1],
->>>>>>> edbcdf85
+                    joint_force=self._dof_force_tensor.view(self.num_envs, -1)[:, joint_ids_reindex],
                 )
             else:
                 root_state = self._root_states.view(self.num_envs, -1, 13)[:, obj_id, :]
@@ -663,13 +600,8 @@
 
         # FIXME some RL task need joint state as dof_pos - default_dof_pos, not absolute dof_pos. see https://github.com/leggedrobotics/legged_gym/blob/17847702f90d8227cd31cce9c920aa53a739a09a/legged_gym/envs/base/legged_robot.py#L216 for further details
         robot_states = {}
-<<<<<<< HEAD
         for robot_id, robot in enumerate(self.robots):
-            joint_reindex = self.get_joint_reindex(robot.name)
-=======
-        for robot_id, robot in enumerate([self.robot]):
             joint_ids_reindex = self._get_joint_ids_reindex(robot.name)
->>>>>>> edbcdf85
             body_ids_reindex = self._get_body_ids_reindex(robot.name)
             root_state = self._root_states.view(self.num_envs, -1, 13)[:, len(self.objects) + robot_id, :]
             root_state = self._reorder_quat_xyzw_to_wxyz(root_state)
@@ -679,16 +611,10 @@
             state = RobotState(
                 root_state=root_state,
                 body_names=self.get_body_names(robot.name),
-<<<<<<< HEAD
-                body_state=self._rigid_body_states.view(self.num_envs, -1, 13)[:, body_ids_reindex, :],
-                joint_pos=self._dof_states.view(self.num_envs, -1, 2)[:, joint_reindex, 0],
-                joint_vel=self._dof_states.view(self.num_envs, -1, 2)[:, joint_reindex, 1],
-                joint_force=self._dof_force_tensor.view(self.num_envs, -1)[:, joint_reindex],
-=======
                 body_state=body_state,
                 joint_pos=self._dof_states.view(self.num_envs, -1, 2)[:, joint_ids_reindex, 0],
                 joint_vel=self._dof_states.view(self.num_envs, -1, 2)[:, joint_ids_reindex, 1],
->>>>>>> edbcdf85
+                joint_force=self._dof_force_tensor.view(self.num_envs, -1)[:, joint_ids_reindex],
                 joint_pos_target=None,  # TODO
                 joint_vel_target=None,  # TODO
                 joint_effort_target=self._effort if self._manual_pd_on else None,
@@ -750,23 +676,24 @@
         action_tensor_all = torch.cat(action_tensor_list, dim=-1)  # shape: (num_envs, total_robot_num_dof)
         return action_tensor_all
 
-    def set_dof_targets(self, obj_name: str, actions: list[Action] | torch.Tensor):
+    def set_dof_targets(self, obj_name: list[str], actions: list[Action] | torch.Tensor):
         self._actions_cache = actions
-<<<<<<< HEAD
         action_input = torch.zeros_like(self._dof_states[:, 0])  # shape: (num_envs * total_dof_num)
-        action_array_all = self._get_action_array_all(actions)  # shape: (num_envs, total_robot_num_dof)
-        robot_dim = action_array_all.shape[1]
-=======
-        action_input = torch.zeros_like(self._dof_states[:, 0])
         if isinstance(actions, torch.Tensor):
             # reverse sorted joint indices
-            reverse_reindex = self.get_joint_reindex(obj_name, inverse=True)
+            action_array_all = torch.tensor([self.num_envs, self._robot_num_dof], device=self.device)
+            reverse_reindex = []
+            start_idx = 0
+            for robot in self.robots:
+                robot_joint_reindex = self.get_joint_reindex(robot.name, inverse=True)
+                reverse_reindex.extend([start_idx + j for j in robot_joint_reindex])
+                start_idx += robot.num_joints
             self._actions_cache = actions[:, reverse_reindex]
-            action_array_all = actions
+            action_array_all = actions[:, reverse_reindex]
 
         else:
-            action_array_all = self._get_action_array_all(actions)
->>>>>>> edbcdf85
+            action_array_all = self._get_action_array_all(actions)  # shape: (num_envs, total_robot_num_dof)
+
 
         assert (
             action_input.shape[0] % self._num_envs == 0
@@ -798,10 +725,12 @@
         action_input = torch.zeros_like(self._dof_states[:, 0])
 
         if not hasattr(self, "_robot_dim_index"):
-            chunk = action_input.shape[0] // self._num_envs
+            chunk_size = action_input.shape[0] // self._num_envs
             robot_dim = actions.shape[1]
             self._robot_dim_index = [
-                env * chunk + (chunk - robot_dim) + i for env in range(self._num_envs) for i in range(robot_dim)
+                i * chunk_size + offset
+                for i in range(self.num_envs)
+                for offset in range(chunk_size - robot_dim, chunk_size)
             ]
 
         action_input[self._robot_dim_index] = actions.to(self.device).reshape(-1)
@@ -845,14 +774,12 @@
         self.gym.refresh_actor_root_state_tensor(self.sim)
         self.gym.refresh_jacobian_tensors(self.sim)
         self.gym.refresh_mass_matrix_tensors(self.sim)
-<<<<<<< HEAD
         self.gym.refresh_force_sensor_tensor(self.sim)
         self.gym.refresh_dof_force_tensor(self.sim)
-=======
         self.gym.refresh_net_contact_force_tensor(self.sim)
->>>>>>> edbcdf85
-
-        # Refresh cameras and viewer
+
+        # Refresh cameras and
+        #         self.gym.step_graphics(self.sim)
         self._render()
 
     def _render(self) -> None:
@@ -863,6 +790,7 @@
                     self._enable_viewer_sync = not self._enable_viewer_sync
             if self._enable_viewer_sync:
                 self.gym.step_graphics(self.sim)
+                self.gym.render_all_camera_sensors(self.sim)
                 self.gym.draw_viewer(self.viewer, self.sim, False)
             else:
                 self.gym.poll_viewer_events(self.viewer)
@@ -973,12 +901,9 @@
         self.gym.refresh_dof_state_tensor(self.sim)
         self.gym.refresh_jacobian_tensors(self.sim)
         self.gym.refresh_mass_matrix_tensors(self.sim)
-<<<<<<< HEAD
         self.gym.refresh_force_sensor_tensor(self.sim)
         self.gym.refresh_dof_force_tensor(self.sim)
-=======
         self.gym.refresh_net_contact_force_tensor(self.sim)
->>>>>>> edbcdf85
 
         # reset all env_id action to default
         self.actions[env_ids] = 0.0
@@ -1115,8 +1040,14 @@
 
     @property
     def default_dof_pos(self) -> torch.tensor:
-        joint_reindex = self.get_joint_reindex(self.robot.name)
+        joint_reindex = []
+        start_idx = 0
+        for robot in self.robots:
+            robot_joint_reindex = self.get_joint_reindex(robot.name)
+            joint_reindex.extend([start_idx + j for j in robot_joint_reindex])
+            start_idx += robot.num_joints
         return self._robot_default_dof_pos[:, joint_reindex]
+
 
     @property
     def torque_limits(self) -> torch.tensor:
